extern crate test_support;

#[test]
fn works() {
    test_support::project()
        .node(true)
        .file("src/lib.rs", r#"
            #![feature(proc_macro, wasm_custom_section, wasm_import_module)]

            extern crate wasm_bindgen;

            use wasm_bindgen::prelude::*;

            #[wasm_bindgen(module = "./test")]
            extern {
                fn hit();
            }

            #[wasm_bindgen]
            pub fn run() {
                hit();
            }

            #[wasm_bindgen]
            pub struct Foo {
                contents: u32,
            }

            #[wasm_bindgen]
            impl Foo {
                pub fn new() -> Foo {
                    Foo::with_contents(0)
                }
                pub fn with_contents(a: u32) -> Foo {
                    Foo { contents: a }
                }
                pub fn add(&mut self, amt: u32) -> u32 {
                    self.contents += amt;
                    self.contents
                }
            }

            #[wasm_bindgen]
            pub enum Color {
                Green,
                Yellow,
                Red,
            }
            #[wasm_bindgen]
            pub fn cycle(color: Color) -> Color {
                match color {
                    Color::Green => Color::Yellow,
                    Color::Yellow => Color::Red,
                    Color::Red => Color::Green,
                }
            }

            #[wasm_bindgen]
            pub fn math(a: f32, b: f64) -> f64 {
                b.acos() +
                    b.asin() +
                    b.atan() +
                    b.atan2(b) +
                    b.cbrt() +
                    b.cosh() +
                    b.exp_m1() +
                    b.ln_1p() +
                    b.sinh() +
                    b.tan() +
                    b.tanh() +
                    b.hypot(b) +
                    b.cos() +
                    b.exp() +
                    b.exp2() +
                    b.mul_add(b, b) +
                    b.ln() +
                    b.log(b) +
                    b.log10() +
                    b.log2() +
                    b.powi(8) +
                    b.powf(b) +
                    b.round() +
                    b.sin() +
                    b.abs() +
                    b.signum() +
                    b.floor() +
                    b.ceil() +
                    b.trunc() +
                    b.sqrt() +
                    (b % (a as f64)) +
                    ((a.cos() +
                    a.exp() +
                    a.exp2() +
                    a.mul_add(a, a) +
                    a.ln() +
                    a.log(a) +
                    a.log10() +
                    a.log2() +
                    a.powi(8) +
                    a.powf(a) +
                    a.round() +
                    a.sin() +
                    a.abs() +
                    a.signum() +
                    a.floor() +
                    a.ceil() +
                    a.trunc() +
                    a.sqrt() +
                    (a % (b as f32))) as f64) +
                    (b + 2.0f64.powf(a as f64))
            }
        "#)
        .file("test.js", r#"
            const assert = require('assert');

            var called = false;

            module.exports.hit = function() {
                called = true;
            };

            const { run, Foo, Color, cycle } = require('./out');

            module.exports.test = function() {
                run();
                assert.strictEqual(called, true);

                var r = Foo.new();
                assert.strictEqual(r.add(0), 0);
                assert.strictEqual(r.add(1), 1);
                assert.strictEqual(r.add(2), 3);
                r.free();

                var r2 = Foo.with_contents(10);
                assert.strictEqual(r2.add(0), 10);
                assert.strictEqual(r2.add(1), 11);
                assert.strictEqual(r2.add(2), 13);
                r2.free();

                assert.strictEqual(Color.Green, 0);
                assert.strictEqual(Color.Yellow, 1);
                assert.strictEqual(Color.Red, 2);
                assert.strictEqual(Object.keys(Color).length, 3);
<<<<<<< HEAD
                assert.strictEqual(cycle(Color.Green), Color.Yellow);
=======
                assert.strictEqual(Color.cycle(Color.Green), Color.Yellow);

                math(1.0, 2.0);
>>>>>>> c525ecff
            };

        "#)
        .test();
}<|MERGE_RESOLUTION|>--- conflicted
+++ resolved
@@ -119,7 +119,7 @@
                 called = true;
             };
 
-            const { run, Foo, Color, cycle } = require('./out');
+            const { math, run, Foo, Color, cycle } = require('./out');
 
             module.exports.test = function() {
                 run();
@@ -141,13 +141,9 @@
                 assert.strictEqual(Color.Yellow, 1);
                 assert.strictEqual(Color.Red, 2);
                 assert.strictEqual(Object.keys(Color).length, 3);
-<<<<<<< HEAD
                 assert.strictEqual(cycle(Color.Green), Color.Yellow);
-=======
-                assert.strictEqual(Color.cycle(Color.Green), Color.Yellow);
 
                 math(1.0, 2.0);
->>>>>>> c525ecff
             };
 
         "#)
