use std::collections::{HashSet, HashMap};
use std::fmt::Write;
use std::mem;

use parity_wasm::elements::*;
use parity_wasm;
use shared;
use wasm_gc;

use super::Bindgen;
use descriptor::{Descriptor, VectorKind, Function};

pub struct Context<'a> {
    pub globals: String,
    pub imports: String,
    pub footer: String,
    pub typescript: String,
    pub exposed_globals: HashSet<&'static str>,
    pub required_internal_exports: HashSet<&'static str>,
    pub config: &'a Bindgen,
    pub module: &'a mut Module,
    pub imported_names: HashSet<String>,
    pub exported_classes: HashMap<String, ExportedClass>,
    pub function_table_needed: bool,
    pub run_descriptor: &'a Fn(&str) -> Vec<u32>,
}

#[derive(Default)]
pub struct ExportedClass {
    pub contents: String,
    pub typescript: String,
    pub constructor: Option<String>,
}

pub struct SubContext<'a, 'b: 'a> {
    pub program: &'a shared::Program,
    pub cx: &'a mut Context<'b>,
}

impl<'a> Context<'a> {
    fn export(&mut self, name: &str, contents: &str) {
        let contents = contents.trim();
        let global = if self.config.nodejs {
            format!("module.exports.{} = {};\n", name, contents)
        } else if self.config.no_modules {
            format!("__exports.{} = {}\n", name, contents)
        } else {
            if contents.starts_with("function") {
                format!("export function {} {}\n", name, &contents[8..])
            } else if contents.starts_with("class") {
                format!("export {}\n", contents)
            } else {
                format!("export const {} = {};\n", name, contents)
            }
        };
        self.globals.push_str(&global);
    }

    pub fn finalize(&mut self, module_name: &str) -> (String, String) {
        self.unexport_unused_internal_exports();
        self.gc();
        self.write_classes();
        {
            let mut bind = |name: &str, f: &Fn(&mut Self) -> String| {
                if !self.wasm_import_needed(name) {
                    return;
                }
                let contents = f(self);
                let contents = contents.trim();
                self.export(name, contents);
            };

            bind("__wbindgen_object_clone_ref", &|me| {
                me.expose_add_heap_object();
                me.expose_get_object();
                let bump_cnt = if me.config.debug {
                    String::from("
                        if (typeof(val) === 'number')
                            throw new Error('corrupt slab');
                        val.cnt += 1;
                    ")
                } else {
                    String::from("val.cnt += 1;")
                };
                format!("
                    function(idx) {{
                        // If this object is on the stack promote it to the heap.
                        if ((idx & 1) === 1)
                            return addHeapObject(getObject(idx));

                        // Otherwise if the object is on the heap just bump the
                        // refcount and move on
                        const val = slab[idx >> 1];
                        {}
                        return idx;
                    }}
                ", bump_cnt)
            });

            bind("__wbindgen_object_drop_ref", &|me| {
                me.expose_drop_ref();
                "function(i) { dropRef(i); }".to_string()
            });

            bind("__wbindgen_string_new", &|me| {
                me.expose_add_heap_object();
                me.expose_get_string_from_wasm();
                String::from("function(p, l) {
                    return addHeapObject(getStringFromWasm(p, l));
                }")
            });

            bind("__wbindgen_number_new", &|me| {
                me.expose_add_heap_object();
                String::from("function(i) { return addHeapObject(i); }")
            });

            bind("__wbindgen_number_get", &|me| {
                me.expose_get_object();
                me.expose_uint8_memory();
                format!("
                    function(n, invalid) {{
                        let obj = getObject(n);
                        if (typeof(obj) === 'number')
                            return obj;
                        getUint8Memory()[invalid] = 1;
                        return 0;
                    }}
                ")
            });

            bind("__wbindgen_undefined_new", &|me| {
                me.expose_add_heap_object();
                String::from("function() { return addHeapObject(undefined); }")
            });

            bind("__wbindgen_null_new", &|me| {
                me.expose_add_heap_object();
                String::from("function() {
                    return addHeapObject(null);
                }")
            });

            bind("__wbindgen_is_null", &|me| {
                me.expose_get_object();
                String::from("function(idx) {
                    return getObject(idx) === null ? 1 : 0;
                }")
            });

            bind("__wbindgen_is_undefined", &|me| {
                me.expose_get_object();
                String::from("function(idx) {
                    return getObject(idx) === undefined ? 1 : 0;
                }")
            });

            bind("__wbindgen_boolean_new", &|me| {
                me.expose_add_heap_object();
                String::from("function(v) {
                    return addHeapObject(v === 1);
                }")
            });

            bind("__wbindgen_boolean_get", &|me| {
                me.expose_get_object();
                String::from("function(i) {
                    let v = getObject(i);
                    if (typeof(v) === 'boolean') {
                        return v ? 1 : 0;
                    } else {
                        return 2;
                    }
                }")
            });

            bind("__wbindgen_symbol_new", &|me| {
                me.expose_get_string_from_wasm();
                me.expose_add_heap_object();
                format!("function(ptr, len) {{
                    let a;
                    console.log(ptr, len);
                    if (ptr === 0) {{
                        a = Symbol();
                    }} else {{
                        a = Symbol(getStringFromWasm(ptr, len));
                    }}
                    return addHeapObject(a);
                }}")
            });

            bind("__wbindgen_is_symbol", &|me| {
                me.expose_get_object();
                String::from("function(i) {
                    return typeof(getObject(i)) === 'symbol' ? 1 : 0;
                }")
            });

            bind("__wbindgen_throw", &|me| {
                me.expose_get_string_from_wasm();
                format!("
                    function(ptr, len) {{
                        throw new Error(getStringFromWasm(ptr, len));
                    }}
                ")
            });

            bind("__wbindgen_string_get", &|me| {
                me.expose_pass_string_to_wasm();
                me.expose_get_object();
                me.expose_uint32_memory();
                String::from("function(i, len_ptr) {
                    let obj = getObject(i);
                    if (typeof(obj) !== 'string')
                        return 0;
                    const [ptr, len] = passStringToWasm(obj);
                    getUint32Memory()[len_ptr / 4] = len;
                    return ptr;
                }")
            });

            for i in 0..8 {
                let name = format!("__wbindgen_cb_arity{}", i);
                bind(&name, &|me| {
                    me.expose_add_heap_object();
                    me.function_table_needed = true;
                    let args = (0..i)
                        .map(|x| format!("arg{}", x))
                        .collect::<Vec<_>>()
                        .join(", ");
                    format!("function(a, b, c) {{
                        const cb = function({0}) {{
                            return this.f(this.a, this.b {1} {0});
                        }};
                        cb.a = b;
                        cb.b = c;
                        cb.f = wasm.__wbg_function_table.get(a);
                        let real = cb.bind(cb);
                        real.original = cb;
                        return addHeapObject(real);
                    }}", args, if i == 0 {""} else {","})
                });
            }
            bind("__wbindgen_cb_drop", &|me| {
                me.expose_drop_ref();
                String::from("function(i) {
                    let obj = getObject(i).original;
                    obj.a = obj.b = 0;
                    dropRef(i);
                }")
            });
            bind("__wbindgen_cb_forget", &|me| {
                me.expose_drop_ref();
                String::from("function(i) {
                    dropRef(i);
                }")
            });
        }

        self.rewrite_imports(module_name);

        let js = if self.config.no_modules {
            format!("
                (function() {{
                    var wasm;
                    const __exports = {{}};
                    {globals}
                    function init(wasm_path) {{
                        return fetch(wasm_path)
                            .then(response => response.arrayBuffer())
                            .then(buffer => WebAssembly.instantiate(buffer, {{ './{module}': __exports }}))
                            .then(({{instance}}) => {{
                                wasm = init.wasm = instance.exports;
                                return;
                            }});
                    }};
                    window.wasm_bindgen = Object.assign(init, __exports);
                }})();
            ",
                    globals = self.globals,
                    module = module_name,
            )
        } else {
            let import_wasm = if self.config.nodejs {
                self.footer.push_str(&format!("wasm = require('./{}_bg');",
                                              module_name));
                format!("var wasm;")
            } else {
                format!("import * as wasm from './{}_bg';", module_name)
            };

            format!("
                /* tslint:disable */
                {import_wasm}
                {imports}

                {globals}
                {footer}",
                    import_wasm = import_wasm,
                    globals = self.globals,
                    imports = self.imports,
                    footer = self.footer,
            )
        };

        self.export_table();
        self.gc();

        (js, self.typescript.clone())
    }

    fn write_classes(&mut self) {
        let classes = mem::replace(&mut self.exported_classes, Default::default());
        for (class, exports) in classes {
            let mut dst = format!("class {} {{\n", class);
            let mut ts_dst = format!("export {}", dst);
            ts_dst.push_str("
                public ptr: number;
            ");

            if self.config.debug || exports.constructor.is_some() {
                self.expose_constructor_token();

                dst.push_str(&format!("
                    static __construct(ptr) {{
                        return new {}(new ConstructorToken(ptr));
                    }}

                    constructor(...args) {{
                        if (args.length === 1 && args[0] instanceof ConstructorToken) {{
                            this.ptr = args[0].ptr;
                            return;
                        }}
                ", class));

                if let Some(constructor) = exports.constructor {
                    ts_dst.push_str(&format!("constructor(...args: [any]);\n"));

                    dst.push_str(&format!("
                        // This invocation of new will call this constructor with a ConstructorToken
                        let instance = {class}.{constructor}(...args);
                        this.ptr = instance.ptr;
                    ", class = class, constructor = constructor));
                } else {
                    dst.push_str("throw new Error('you cannot invoke `new` directly without having a \
                method annotated a constructor');");
                }

                dst.push_str("}");
            } else {
                dst.push_str(&format!("
                    static __construct(ptr) {{
                        return new {}(ptr);
                    }}

                    constructor(ptr) {{
                        this.ptr = ptr;
                    }}
                ", class));
            }

            let new_name = shared::new_function(&class);
            if self.wasm_import_needed(&new_name) {
                self.expose_add_heap_object();

                self.export(&new_name, &format!("
                    function(ptr) {{
                        return addHeapObject({}.__construct(ptr));
                    }}
                ", class));
            }

            dst.push_str(&format!("
                free() {{
                    const ptr = this.ptr;
                    this.ptr = 0;
                    wasm.{}(ptr);
                }}
            ", shared::free_function(&class)));
            ts_dst.push_str("free(): void;\n");

            dst.push_str(&exports.contents);
            ts_dst.push_str(&exports.typescript);
            dst.push_str("}\n");
            ts_dst.push_str("}\n");

            self.export(&class, &dst);
            self.typescript.push_str(&ts_dst);
        }
    }

    fn export_table(&mut self) {
        if !self.function_table_needed {
            return
        }
        for section in self.module.sections_mut() {
            let exports = match *section {
                Section::Export(ref mut s) => s,
                _ => continue,
            };
            let entry = ExportEntry::new("__wbg_function_table".to_string(),
                                         Internal::Table(0));
            exports.entries_mut().push(entry);
            break
        }
    }

    fn rewrite_imports(&mut self, module_name: &str) {
        for (name, contents) in self._rewrite_imports(module_name) {
            self.export(&name, &contents);
        }
    }

    fn _rewrite_imports(&mut self, module_name: &str)
                        -> Vec<(String, String)>
    {
        let mut math_imports = Vec::new();
        let imports = self.module.sections_mut()
            .iter_mut()
            .filter_map(|s| {
                match *s {
                    Section::Import(ref mut s) => Some(s),
                    _ => None,
                }
            })
            .flat_map(|s| s.entries_mut());

        for import in imports {
            if import.module() == "__wbindgen_placeholder__" {
                import.module_mut().truncate(0);
                import.module_mut().push_str("./");
                import.module_mut().push_str(module_name);
                continue;
            }

            if import.module() != "env" {
                continue;
            }

            let renamed_import = format!("__wbindgen_{}", import.field());
            let mut bind_math = |expr: &str| {
                math_imports.push((
                    renamed_import.clone(),
                    format!("function{}", expr),
                ));
            };

            // FIXME(#32): try to not use function shims
            match import.field() {
                "Math_acos" => bind_math("(x) { return Math.acos(x); }"),
                "Math_asin" => bind_math("(x) { return Math.asin(x); }"),
                "Math_atan" => bind_math("(x) { return Math.atan(x); }"),
                "Math_atan2" => bind_math("(x, y) { return Math.atan2(x, y); }"),
                "Math_cbrt" => bind_math("(x) { return Math.cbrt(x); }"),
                "Math_cosh" => bind_math("(x) { return Math.cosh(x); }"),
                "Math_expm1" => bind_math("(x) { return Math.expm1(x); }"),
                "Math_hypot" => bind_math("(x, y) { return Math.hypot(x, y); }"),
                "Math_log1p" => bind_math("(x) { return Math.log1p(x); }"),
                "Math_sinh" => bind_math("(x) { return Math.sinh(x); }"),
                "Math_tan" => bind_math("(x) { return Math.tan(x); }"),
                "Math_tanh" => bind_math("(x) { return Math.tanh(x); }"),
                "cos" => bind_math("(x) { return Math.cos(x); }"),
                "cosf" => bind_math("(x) { return Math.cos(x); }"),
                "exp" => bind_math("(x) { return Math.exp(x); }"),
                "expf" => bind_math("(x) { return Math.exp(x); }"),
                "log2" => bind_math("(x) { return Math.log2(x); }"),
                "log2f" => bind_math("(x) { return Math.log2(x); }"),
                "log10" => bind_math("(x) { return Math.log10(x); }"),
                "log10f" => bind_math("(x) { return Math.log10(x); }"),
                "log" => bind_math("(x) { return Math.log(x); }"),
                "logf" => bind_math("(x) { return Math.log(x); }"),
                "round" => bind_math("(x) { return Math.round(x); }"),
                "roundf" => bind_math("(x) { return Math.round(x); }"),
                "sin" => bind_math("(x) { return Math.sin(x); }"),
                "sinf" => bind_math("(x) { return Math.sin(x); }"),
                "pow" => bind_math("(x, y) { return Math.pow(x, y); }"),
                "powf" => bind_math("(x, y) { return Math.pow(x, y); }"),
                "exp2" => bind_math("(a) { return Math.pow(2, a); }"),
                "exp2f" => bind_math("(a) { return Math.pow(2, a); }"),
                "fmod" => bind_math("(a, b) { return a % b; }"),
                "fmodf" => bind_math("(a, b) { return a % b; }"),
                "fma" => bind_math("(a, b, c) { return (a * b) + c; }"),
                "fmaf" => bind_math("(a, b, c) { return (a * b) + c; }"),
                _ => continue,
            }

            import.module_mut().truncate(0);
            import.module_mut().push_str("./");
            import.module_mut().push_str(module_name);
            *import.field_mut() = renamed_import.clone();
        }

        math_imports
    }

    fn unexport_unused_internal_exports(&mut self) {
        let required = &self.required_internal_exports;
        for section in self.module.sections_mut() {
            let exports = match *section {
                Section::Export(ref mut s) => s,
                _ => continue,
            };
            exports.entries_mut().retain(|export| {
                !export.field().starts_with("__wbindgen") ||
                    required.contains(export.field())
            });
        }
    }

    fn expose_drop_ref(&mut self) {
        if !self.exposed_globals.insert("drop_ref") {
            return;
        }
        self.expose_global_slab();
        self.expose_global_slab_next();
        let validate_owned = if self.config.debug {
            String::from("
                if ((idx & 1) === 1)
                    throw new Error('cannot drop ref of stack objects');
            ")
        } else {
            String::new()
        };
        let dec_ref = if self.config.debug {
            String::from("
                if (typeof(obj) === 'number')
                    throw new Error('corrupt slab');
                obj.cnt -= 1;
                if (obj.cnt > 0)
                    return;
            ")
        } else {
            String::from("
                obj.cnt -= 1;
                if (obj.cnt > 0)
                    return;
            ")
        };
        self.globals.push_str(&format!("
            function dropRef(idx) {{
                {}

                let obj = slab[idx >> 1];
                {}

                // If we hit 0 then free up our space in the slab
                slab[idx >> 1] = slab_next;
                slab_next = idx >> 1;
            }}
        ", validate_owned, dec_ref));
    }

    fn expose_global_stack(&mut self) {
        if !self.exposed_globals.insert("stack") {
            return;
        }
        self.globals.push_str(&format!("
            let stack = [];
        "));
    }

    fn expose_global_slab(&mut self) {
        if !self.exposed_globals.insert("slab") {
            return;
        }
        self.globals.push_str(&format!("let slab = [];"));
    }

    fn expose_global_slab_next(&mut self) {
        if !self.exposed_globals.insert("slab_next") {
            return;
        }
        self.globals.push_str(&format!("
            let slab_next = 0;
        "));
    }

    fn expose_get_object(&mut self) {
        if !self.exposed_globals.insert("get_object") {
            return;
        }
        self.expose_global_stack();
        self.expose_global_slab();

        let get_obj = if self.config.debug {
            String::from("
                if (typeof(val) === 'number')
                    throw new Error('corrupt slab');
                return val.obj;
            ")
        } else {
            String::from("
                return val.obj;
            ")
        };
        self.globals.push_str(&format!("
            function getObject(idx) {{
                if ((idx & 1) === 1) {{
                    return stack[idx >> 1];
                }} else {{
                    const val = slab[idx >> 1];
                    {}
                }}
            }}
        ", get_obj));
    }

    fn expose_assert_num(&mut self) {
        if !self.exposed_globals.insert("assert_num") {
            return;
        }
        self.globals.push_str(&format!("
            function _assertNum(n) {{
                if (typeof(n) !== 'number')
                    throw new Error('expected a number argument');
            }}
        "));
    }

    fn expose_assert_bool(&mut self) {
        if !self.exposed_globals.insert("assert_bool") {
            return;
        }
        self.globals.push_str(&format!("
            function _assertBoolean(n) {{
                if (typeof(n) !== 'boolean')
                    throw new Error('expected a boolean argument');
            }}
        "));
    }

    fn expose_pass_string_to_wasm(&mut self) {
        if !self.exposed_globals.insert("pass_string_to_wasm") {
            return;
        }
        self.required_internal_exports.insert("__wbindgen_malloc");
        self.expose_text_encoder();
        self.expose_uint8_memory();
        let debug = if self.config.debug {
            "
                if (typeof(arg) !== 'string')
                    throw new Error('expected a string argument');
            "
        } else {
            ""
        };
        self.globals.push_str(&format!("
            function passStringToWasm(arg) {{
                {}
                const buf = cachedEncoder.encode(arg);
                const ptr = wasm.__wbindgen_malloc(buf.length);
                getUint8Memory().set(buf, ptr);
                return [ptr, buf.length];
            }}
        ", debug));
    }

    fn expose_pass_array8_to_wasm(&mut self) {
        if !self.exposed_globals.insert("pass_array8_to_wasm") {
            return;
        }
        self.required_internal_exports.insert("__wbindgen_malloc");
        self.expose_uint8_memory();
        self.globals.push_str(&format!("
            function passArray8ToWasm(arg) {{
                const ptr = wasm.__wbindgen_malloc(arg.byteLength);
                getUint8Memory().set(arg, ptr);
                return [ptr, arg.length];
            }}
        "));
    }

    fn expose_pass_array16_to_wasm(&mut self) {
        if !self.exposed_globals.insert("pass_array16_to_wasm") {
            return;
        }
        self.required_internal_exports.insert("__wbindgen_malloc");
        self.expose_uint16_memory();
        self.globals.push_str(&format!("
            function passArray16ToWasm(arg) {{
                const ptr = wasm.__wbindgen_malloc(arg.byteLength);
                getUint16Memory().set(arg, ptr / 2);
                return [ptr, arg.length];
            }}
        "));
    }

    fn expose_pass_array32_to_wasm(&mut self) {
        if !self.exposed_globals.insert("pass_array32_to_wasm") {
            return;
        }
        self.required_internal_exports.insert("__wbindgen_malloc");
        self.expose_uint32_memory();
        self.globals.push_str(&format!("
            function passArray32ToWasm(arg) {{
                const ptr = wasm.__wbindgen_malloc(arg.byteLength);
                getUint32Memory().set(arg, ptr / 4);
                return [ptr, arg.length];
            }}
        "));
    }

    fn expose_pass_array_f32_to_wasm(&mut self) {
        if !self.exposed_globals.insert("pass_array_f32_to_wasm") {
            return;
        }
        self.required_internal_exports.insert("__wbindgen_malloc");
        self.globals.push_str(&format!("
            function passArrayF32ToWasm(arg) {{
                const ptr = wasm.__wbindgen_malloc(arg.byteLength);
                new Float32Array(wasm.memory.buffer).set(arg, ptr / 4);
                return [ptr, arg.length];
            }}
        "));
    }

    fn expose_pass_array_f64_to_wasm(&mut self) {
        if !self.exposed_globals.insert("pass_array_f64_to_wasm") {
            return;
        }
        self.required_internal_exports.insert("__wbindgen_malloc");
        self.globals.push_str(&format!("
            function passArrayF64ToWasm(arg) {{
                const ptr = wasm.__wbindgen_malloc(arg.byteLength);
                new Float64Array(wasm.memory.buffer).set(arg, ptr / 8);
                return [ptr, arg.length];
            }}
        "));
    }

    fn expose_text_encoder(&mut self) {
        if !self.exposed_globals.insert("text_encoder") {
            return;
        }
        if self.config.nodejs {
            self.globals.push_str(&format!("
                const TextEncoder = require('util').TextEncoder;
            "));
        } else if !(self.config.browser || self.config.no_modules) {
            self.globals.push_str(&format!("
                const TextEncoder = typeof window === 'object' && window.TextEncoder
                    ? window.TextEncoder
                    : require('util').TextEncoder;
            "));
        }
        self.globals.push_str(&format!("
            let cachedEncoder = new TextEncoder('utf-8');
        "));
    }

    fn expose_text_decoder(&mut self) {
        if !self.exposed_globals.insert("text_decoder") {
            return;
        }
        if self.config.nodejs {
            self.globals.push_str(&format!("
                const TextDecoder = require('util').TextDecoder;
            "));
        } else if !(self.config.browser || self.config.no_modules) {
            self.globals.push_str(&format!("
                const TextDecoder = typeof window === 'object' && window.TextDecoder
                    ? window.TextDecoder
                    : require('util').TextDecoder;
            "));
        }
        self.globals.push_str(&format!("
            let cachedDecoder = new TextDecoder('utf-8');
        "));
    }

    fn expose_constructor_token(&mut self) {
        if !self.exposed_globals.insert("ConstructorToken") {
            return;
        }

        self.globals.push_str("
            class ConstructorToken {
                constructor(ptr) {
                    this.ptr = ptr;
                }
            }
        ");
    }

    fn expose_get_string_from_wasm(&mut self) {
        if !self.exposed_globals.insert("get_string_from_wasm") {
            return;
        }
        self.expose_text_decoder();
        self.expose_uint8_memory();
        self.globals.push_str(&format!("
            function getStringFromWasm(ptr, len) {{
                return cachedDecoder.decode(getUint8Memory().slice(ptr, ptr + len));
            }}
        "));
    }

    fn expose_get_array_js_value_from_wasm(&mut self) {
        if !self.exposed_globals.insert("get_array_js_value_from_wasm") {
            return;
        }
        self.expose_get_array_u32_from_wasm();
        self.expose_get_object();
        self.globals.push_str(&format!("
            function getArrayJsValueFromWasm(ptr, len) {{
                const mem = getUint32Memory();
                const slice = mem.slice(ptr / 4, ptr / 4 + len);
                const result = [];
                for (ptr in slice) {{
                    result.push(getObject(ptr))
                }}
                return result;
            }}
        "));
    }

    fn expose_get_array_i8_from_wasm(&mut self) {
        self.expose_uint8_memory();
        if !self.exposed_globals.insert("get_array_i8_from_wasm") {
            return;
        }
        self.globals.push_str(&format!("
            function getArrayI8FromWasm(ptr, len) {{
                const mem = getUint8Memory();
                const slice = mem.slice(ptr, ptr + len);
                return new Int8Array(slice);
            }}
        "));
    }

    fn expose_get_array_u8_from_wasm(&mut self) {
        self.expose_uint8_memory();
        if !self.exposed_globals.insert("get_array_u8_from_wasm") {
            return;
        }
        self.globals.push_str(&format!("
            function getArrayU8FromWasm(ptr, len) {{
                const mem = getUint8Memory();
                const slice = mem.slice(ptr, ptr + len);
                return new Uint8Array(slice);
            }}
        "));
    }

    fn expose_get_array_i16_from_wasm(&mut self) {
        self.expose_uint16_memory();
        if !self.exposed_globals.insert("get_array_i16_from_wasm") {
            return;
        }
        self.globals.push_str(&format!("
            function getArrayI16FromWasm(ptr, len) {{
                const mem = getUint16Memory();
                const slice = mem.slice(ptr / 2, ptr / 2 + len);
                return new Int16Array(slice);
            }}
        "));
    }

    fn expose_get_array_u16_from_wasm(&mut self) {
        self.expose_uint16_memory();
        if !self.exposed_globals.insert("get_array_u16_from_wasm") {
            return;
        }
        self.globals.push_str(&format!("
            function getArrayU16FromWasm(ptr, len) {{
                const mem = getUint16Memory();
                const slice = mem.slice(ptr / 2, ptr / 2 + len);
                return new Uint16Array(slice);
            }}
        "));
    }

    fn expose_get_array_i32_from_wasm(&mut self) {
        self.expose_uint32_memory();
        if !self.exposed_globals.insert("get_array_i32_from_wasm") {
            return;
        }
        self.globals.push_str(&format!("
            function getArrayI32FromWasm(ptr, len) {{
                const mem = getUint32Memory();
                const slice = mem.slice(ptr / 4, ptr / 4 + len);
                return new Int32Array(slice);
            }}
        "));
    }

    fn expose_get_array_u32_from_wasm(&mut self) {
        self.expose_uint32_memory();
        if !self.exposed_globals.insert("get_array_u32_from_wasm") {
            return;
        }
        self.globals.push_str(&format!("
            function getArrayU32FromWasm(ptr, len) {{
                const mem = getUint32Memory();
                const slice = mem.slice(ptr / 4, ptr / 4 + len);
                return new Uint32Array(slice);
            }}
        "));
    }

    fn expose_get_array_f32_from_wasm(&mut self) {
        if !self.exposed_globals.insert("get_array_f32_from_wasm") {
            return;
        }
        self.globals.push_str(&format!("
            function getArrayF32FromWasm(ptr, len) {{
                const mem = new Float32Array(wasm.memory.buffer);
                const slice = mem.slice(ptr / 4,  ptr / 4 + len);
                return new Float32Array(slice);
            }}
        "));
    }

    fn expose_get_array_f64_from_wasm(&mut self) {
        if !self.exposed_globals.insert("get_array_f64_from_wasm") {
            return;
        }
        self.globals.push_str(&format!("
            function getArrayF64FromWasm(ptr, len) {{
                const mem = new Float64Array(wasm.memory.buffer);
                const slice = mem.slice(ptr / 8,  ptr / 8 + len);
                return new Float64Array(slice);
            }}
        "));
    }

    fn expose_uint8_memory(&mut self) {
        if !self.exposed_globals.insert("uint8_memory") {
            return;
        }
        self.globals.push_str(&format!("
            let cachedUint8Memory = null;
            function getUint8Memory() {{
                if (cachedUint8Memory === null ||
                    cachedUint8Memory.buffer !== wasm.memory.buffer)
                    cachedUint8Memory = new Uint8Array(wasm.memory.buffer);
                return cachedUint8Memory;
            }}
        "));
    }

    fn expose_uint16_memory(&mut self) {
        if !self.exposed_globals.insert("uint16_memory") {
            return;
        }
        self.globals.push_str(&format!("
            let cachedUint16Memory = null;
            function getUint16Memory() {{
                if (cachedUint16Memory === null ||
                    cachedUint16Memory.buffer !== wasm.memory.buffer)
                    cachedUint16Memory = new Uint16Array(wasm.memory.buffer);
                return cachedUint16Memory;
            }}
        "));
    }

    fn expose_uint32_memory(&mut self) {
        if !self.exposed_globals.insert("uint32_memory") {
            return;
        }
        self.globals.push_str(&format!("
            let cachedUint32Memory = null;
            function getUint32Memory() {{
                if (cachedUint32Memory === null ||
                    cachedUint32Memory.buffer !== wasm.memory.buffer)
                    cachedUint32Memory = new Uint32Array(wasm.memory.buffer);
                return cachedUint32Memory;
            }}
        "));
    }

    fn expose_assert_class(&mut self) {
        if !self.exposed_globals.insert("assert_class") {
            return;
        }
        self.globals.push_str(&format!("
            function _assertClass(instance, klass) {{
                if (!(instance instanceof klass))
                    throw new Error(`expected instance of ${{klass.name}}`);
                return instance.ptr;
            }}
        "));
    }

    fn expose_borrowed_objects(&mut self) {
        if !self.exposed_globals.insert("borrowed_objects") {
            return;
        }
        self.expose_global_stack();
        self.globals.push_str(&format!("
            function addBorrowedObject(obj) {{
                stack.push(obj);
                return ((stack.length - 1) << 1) | 1;
            }}
        "));
    }

    fn expose_take_object(&mut self) {
        if !self.exposed_globals.insert("take_object") {
            return;
        }
        self.expose_get_object();
        self.expose_drop_ref();
        self.globals.push_str(&format!("
            function takeObject(idx) {{
                const ret = getObject(idx);
                dropRef(idx);
                return ret;
            }}
        "));
    }

    fn expose_add_heap_object(&mut self) {
        if !self.exposed_globals.insert("add_heap_object") {
            return;
        }
        self.expose_global_slab();
        self.expose_global_slab_next();
        let set_slab_next = if self.config.debug {
            String::from("
                if (typeof(next) !== 'number')
                    throw new Error('corrupt slab');
                slab_next = next;
            ")
        } else {
            String::from("
                slab_next = next;
            ")
        };
        self.globals.push_str(&format!("
            function addHeapObject(obj) {{
                if (slab_next === slab.length)
                    slab.push(slab.length + 1);
                const idx = slab_next;
                const next = slab[idx];
                {}
                slab[idx] = {{ obj, cnt: 1 }};
                return idx << 1;
            }}
        ", set_slab_next));
    }

    fn wasm_import_needed(&self, name: &str) -> bool {
        let imports = match self.module.import_section() {
            Some(s) => s,
            None => return false,
        };

        imports.entries().iter().any(|i| {
            i.module() == "__wbindgen_placeholder__" && i.field() == name
        })
    }

    fn pass_to_wasm_function(&mut self, t: VectorKind) -> &'static str {
        match t {
            VectorKind::String => {
                self.expose_pass_string_to_wasm();
                "passStringToWasm"
            }
            VectorKind::I8 |
            VectorKind::U8 => {
                self.expose_pass_array8_to_wasm();
                "passArray8ToWasm"
            }
            VectorKind::U16 |
            VectorKind::I16 => {
                self.expose_pass_array16_to_wasm();
                "passArray16ToWasm"
            }
            VectorKind::I32 |
            VectorKind::U32 => {
                self.expose_pass_array32_to_wasm();
                "passArray32ToWasm"
            }
            VectorKind::F32 => {
                self.expose_pass_array_f32_to_wasm();
                "passArrayF32ToWasm"
            }
            VectorKind::F64 => {
                self.expose_pass_array_f64_to_wasm();
                "passArrayF64ToWasm"
            }
            VectorKind::Anyref => {
                panic!("cannot pass list of JsValue to wasm yet")
            }
        }
    }

    fn expose_get_vector_from_wasm(&mut self, ty: VectorKind) -> &'static str {
        match ty {
            VectorKind::String => {
                self.expose_get_string_from_wasm();
                "getStringFromWasm"
            }
            VectorKind::I8 => {
                self.expose_get_array_i8_from_wasm();
                "getArrayI8FromWasm"
            }
            VectorKind::U8 => {
                self.expose_get_array_u8_from_wasm();
                "getArrayU8FromWasm"
            }
            VectorKind::I16 => {
                self.expose_get_array_i16_from_wasm();
                "getArrayI16FromWasm"
            }
            VectorKind::U16 => {
                self.expose_get_array_u16_from_wasm();
                "getArrayU16FromWasm"
            }
            VectorKind::I32 => {
                self.expose_get_array_i32_from_wasm();
                "getArrayI32FromWasm"
            }
            VectorKind::U32 => {
                self.expose_get_array_u32_from_wasm();
                "getArrayU32FromWasm"
            }
            VectorKind::F32 => {
                self.expose_get_array_f32_from_wasm();
                "getArrayF32FromWasm"
            }
            VectorKind::F64 => {
                self.expose_get_array_f64_from_wasm();
                "getArrayF64FromWasm"
            }
            VectorKind::Anyref => {
                self.expose_get_array_js_value_from_wasm();
                "getArrayJsValueFromWasm"
            }
        }
    }

    fn expose_set_global_argument(&mut self) {
        if !self.exposed_globals.insert("set_global_argument") {
            return;
        }
        self.expose_uint32_memory();
        self.expose_global_argument_ptr();
        self.globals.push_str("
            function setGlobalArgument(arg, i) {
                const idx = globalArgumentPtr() / 4 + i;
                getUint32Memory()[idx] = arg;
            }
        ");
    }

    fn expose_get_global_argument(&mut self) {
        if !self.exposed_globals.insert("get_global_argument") {
            return;
        }
        self.expose_uint32_memory();
        self.expose_global_argument_ptr();
        self.globals.push_str("
            function getGlobalArgument(arg) {
                const idx = globalArgumentPtr() / 4 + arg;
                return getUint32Memory()[idx];
            }
        ");
    }

    fn expose_global_argument_ptr(&mut self) {
        if !self.exposed_globals.insert("global_argument_ptr") {
            return;
        }
        self.required_internal_exports.insert("__wbindgen_global_argument_ptr");
        self.globals.push_str("
            let cachedGlobalArgumentPtr = null;
            function globalArgumentPtr() {
                if (cachedGlobalArgumentPtr === null)
                    cachedGlobalArgumentPtr = wasm.__wbindgen_global_argument_ptr();
                return cachedGlobalArgumentPtr;
            }
        ");
    }

    fn expose_get_inherited_descriptor(&mut self) {
        if !self.exposed_globals.insert("get_inherited_descriptor") {
            return
        }
        // It looks like while rare some browsers will move descriptors up the
        // property chain which runs the risk of breaking wasm-bindgen-generated
        // code because we're looking for precise descriptor functions rather
        // than relying on the prototype chain like most "normal JS" projects
        // do.
        //
        // As a result we have a small helper here which will walk the prototype
        // chain looking for a descriptor. For some more information on this see
        // #109
        self.globals.push_str("
            function GetOwnOrInheritedPropertyDescriptor(obj, id) {
              while (obj) {
                let desc = Object.getOwnPropertyDescriptor(obj, id);
                if (desc) return desc;
                obj = Object.getPrototypeOf(obj);
              }
              throw \"descriptor not found\";
            }
        ");
    }

    fn gc(&mut self) {
        let module = mem::replace(self.module, Module::default());
        let wasm_bytes = parity_wasm::serialize(module).unwrap();
        let bytes = wasm_gc::Config::new()
            .demangle(self.config.demangle)
            .gc(&wasm_bytes)
            .unwrap();
        *self.module = deserialize_buffer(&bytes).unwrap();
    }

    fn describe(&self, name: &str) -> Descriptor {
        let name = format!("__wbindgen_describe_{}", name);
        let ret = (self.run_descriptor)(&name);
        Descriptor::decode(&ret)
    }

    fn return_from_rust(&mut self, ty: &Option<Descriptor>, dst_ts: &mut String)
        -> String
    {
        let ty = match *ty {
            Some(ref t) => t,
            None => {
                dst_ts.push_str(": void");
                return format!("return ret;")
            }
        };

        if ty.is_ref_anyref() {
            dst_ts.push_str(": any");
            self.expose_get_object();
            return format!("return getObject(ret);")
        }

        if ty.is_by_ref() {
            panic!("cannot return references from Rust to JS yet")
        }

        if let Some(ty) = ty.vector_kind() {
            dst_ts.push_str(": ");
            dst_ts.push_str(ty.js_ty());
            let f = self.expose_get_vector_from_wasm(ty);
            self.expose_get_global_argument();
            self.required_internal_exports.insert("__wbindgen_free");
            return format!("
                const len = getGlobalArgument(0);
                const realRet = {}(ret, len);
                wasm.__wbindgen_free(ret, len * {});
                return realRet;
            ", f, ty.size())
        }

        if let Some(name) = ty.rust_struct() {
            dst_ts.push_str(": ");
            dst_ts.push_str(name);

            return format!("return {}.__construct(ret)",&name);
        }

        if ty.is_number() {
            dst_ts.push_str(": number");
            return format!("return ret;")
        }

        match *ty {
            Descriptor::Boolean => {
                dst_ts.push_str(": boolean");
                format!("return ret !== 0;")
            }
            Descriptor::Anyref => {
                dst_ts.push_str(": any");
                self.expose_take_object();
                format!("return takeObject(ret);")
            }
            _ => panic!("unsupported return from Rust to JS {:?}", ty),
        }
    }

    fn return_from_js(&mut self, ty: &Option<Descriptor>, invoc: &str) -> String {
        let ty = match *ty {
            Some(ref t) => t,
            None => return invoc.to_string(),
        };
        if ty.is_by_ref() {
            panic!("cannot return a reference from JS to Rust")
        }
        if let Some(ty) = ty.vector_kind() {
            let f = self.pass_to_wasm_function(ty);
            self.expose_uint32_memory();
            self.expose_set_global_argument();
            return format!("
                const [retptr, retlen] = {}({});
                setGlobalArgument(retlen, 0);
                return retptr;
            ", f, invoc)
        }
        if ty.is_number() {
            return format!("return {};", invoc)
        }
        match *ty {
            Descriptor::Boolean => format!("return {} ? 1 : 0;", invoc),
            Descriptor::Anyref => {
                self.expose_add_heap_object();
                format!("return addHeapObject({});", invoc)
            }
            _ => panic!("unimplemented return from JS to Rust: {:?}", ty),
        }
    }
}

impl<'a, 'b> SubContext<'a, 'b> {
    pub fn generate(&mut self) {
        for f in self.program.exports.iter() {
            self.generate_export(f);
        }
        for f in self.program.imports.iter() {
            self.generate_import(f);
        }
        for e in self.program.enums.iter() {
            self.generate_enum(e);
        }
    }

    pub fn generate_export(&mut self, export: &shared::Export) {
        if let Some(ref class) = export.class {
            return self.generate_export_for_class(class, export);
        }
        let descriptor = self.cx.describe(&export.function.name);
        let (js, ts) = self.generate_function("function",
                                              &export.function.name,
                                              &export.function.name,
                                              false,
                                              descriptor.unwrap_function());
        self.cx.export(&export.function.name, &js);
        self.cx.globals.push_str("\n");
        self.cx.typescript.push_str("export ");
        self.cx.typescript.push_str(&ts);
        self.cx.typescript.push_str("\n");
    }

<<<<<<< HEAD
    pub fn generate_export_for_class(&mut self, class_name: &str, export: &shared::Export) {
        let (js, ts) = self.generate_function(
            "",
            &shared::struct_function_export_name(class_name, &export.function.name),
=======
    pub fn generate_export_for_class(&mut self, class: &str, export: &shared::Export) {
        let wasm_name = shared::struct_function_export_name(class, &export.function.name);
        let descriptor = self.cx.describe(&wasm_name);
        let (js, ts) = self.generate_function(
            "",
            &export.function.name,
            &wasm_name,
>>>>>>> 0e6325d8
            export.method,
            &descriptor.unwrap_function(),
        );

        let class = self.cx.exported_classes.entry(class_name.to_string())
            .or_insert(ExportedClass::default());
        if !export.method {
            class.contents.push_str("static ");
            class.typescript.push_str("static ");
        }

        let constructors: Vec<String> = self.program.exports
            .iter()
            .filter(|x| x.class == Some(class_name.to_string()))
            .filter_map(|x| x.constructor.clone())
            .collect();

        class.constructor = match constructors.len() {
            0 => None,
            1 => Some(constructors[0].clone()),
            x @ _ => panic!("There must be only one constructor, not {}", x),
        };

        class.contents.push_str(&export.function.name);
        class.contents.push_str(&js);
        class.contents.push_str("\n");
        class.typescript.push_str(&ts);
        class.typescript.push_str("\n");
    }

    fn generate_function(&mut self,
                         prefix: &str,
                         js_name: &str,
                         wasm_name: &str,
                         is_method: bool,
                         function: &Function) -> (String, String) {
        let mut dst = String::from("(");
        let mut dst_ts = format!("{}(", js_name);
        let mut passed_args = String::new();
        let mut arg_conversions = String::new();
        let mut destructors = String::new();

        if is_method {
            passed_args.push_str("this.ptr");
        }

        let mut global_idx = 0;
        for (i, arg) in function.arguments.iter().enumerate() {
            let name = format!("arg{}", i);
            if i > 0 {
                dst.push_str(", ");
                dst_ts.push_str(", ");
            }
            dst.push_str(&name);
            dst_ts.push_str(&name);

            let mut pass = |arg: &str| {
                if passed_args.len() > 0 {
                    passed_args.push_str(", ");
                }
                passed_args.push_str(arg);
            };

            if let Some(kind) = arg.vector_kind() {
                dst_ts.push_str(": ");
                dst_ts.push_str(kind.js_ty());
                let func = self.cx.pass_to_wasm_function(kind);
                self.cx.expose_set_global_argument();
                arg_conversions.push_str(&format!("\
                    const [ptr{i}, len{i}] = {func}({arg});
                    setGlobalArgument(len{i}, {global_idx});
                ", i = i, func = func, arg = name, global_idx = global_idx));
                global_idx += 1;
                pass(&format!("ptr{}", i));
                if arg.is_by_ref() {
                    destructors.push_str(&format!("\n\
                        wasm.__wbindgen_free(ptr{i}, len{i} * {size});\n\
                    ", i = i, size = kind.size()));
                    self.cx.required_internal_exports.insert(
                        "__wbindgen_free",
                    );
                }
                continue
            }

            if let Some(s) = arg.rust_struct() {
                dst_ts.push_str(&format!(": {}", s));
                if self.cx.config.debug {
                    self.cx.expose_assert_class();
                    arg_conversions.push_str(&format!("\
                        _assertClass({arg}, {struct_});
                    ", arg = name, struct_ = s));
                }

                if arg.is_by_ref() {
                    pass(&format!("{}.ptr", name));
                } else {
                    arg_conversions.push_str(&format!("\
                        const ptr{i} = {arg}.ptr;
                        {arg}.ptr = 0;
                    ", i = i, arg = name));
                    pass(&format!("ptr{}", i));
                }
                continue
            }

            match *arg {
                ref d if d.is_number() => {
                    dst_ts.push_str(": number");
                    if self.cx.config.debug {
                        self.cx.expose_assert_num();
                        arg_conversions.push_str(&format!("_assertNum({});\n", name));
                    }
                    pass(&name);
                    continue
                }
                Descriptor::Boolean => {
                    dst_ts.push_str(": boolean");
                    if self.cx.config.debug {
                        self.cx.expose_assert_bool();
                        arg_conversions.push_str(&format!("\
                            _assertBoolean({name});
                        ", name = name));
                    }
                    pass(&format!("arg{i} ? 1 : 0", i = i));
                    continue
                }
                Descriptor::Anyref => {
                    dst_ts.push_str(": any");
                    self.cx.expose_add_heap_object();
                    pass(&format!("addHeapObject({})", name));
                    continue
                }
                ref r if r.is_ref_anyref() => {
                    dst_ts.push_str(": any");
                    self.cx.expose_borrowed_objects();
                    destructors.push_str("stack.pop();\n");
                    pass(&format!("addBorrowedObject({})", name));
                    continue
                }
                _ => {}
            }
            panic!("unsupported argument to rust function {:?}", arg)
        }
        dst.push_str(")");
        dst_ts.push_str(")");
        let convert_ret = self.cx.return_from_rust(&function.ret, &mut dst_ts);
        dst_ts.push_str(";");
        dst.push_str(" {\n        ");
        dst.push_str(&arg_conversions);
        if destructors.len() == 0 {
            dst.push_str(&format!("\
                const ret = wasm.{f}({passed});
                {convert_ret}
            ",
                                  f = wasm_name,
                                  passed = passed_args,
                                  convert_ret = convert_ret,
            ));
        } else {
            dst.push_str(&format!("\
                try {{
                    const ret = wasm.{f}({passed});
                    {convert_ret}
                }} finally {{
                    {destructors}
                }}
            ",
                                  f = wasm_name,
                                  passed = passed_args,
                                  destructors = destructors,
                                  convert_ret = convert_ret,
            ));
        }
        dst.push_str("}");
        (format!("{} {}", prefix, dst), format!("{} {}", prefix, dst_ts))
    }

    pub fn generate_import(&mut self, import: &shared::Import) {
        match import.kind {
            shared::ImportKind::Function(ref f) => {
                self.generate_import_function(import, f)
            }
            shared::ImportKind::Static(ref s) => {
                self.generate_import_static(import, s)
            }
            shared::ImportKind::Type(_) => {}
        }
    }

    pub fn generate_import_static(&mut self,
                                  info: &shared::Import,
                                  import: &shared::ImportStatic) {
        // TODO: should support more types to import here
        let obj = self.import_name(info, &import.name);
        self.cx.expose_add_heap_object();
        self.cx.export(&import.shim, &format!("
            function() {{
                return addHeapObject({});
            }}
        ", obj));
    }

    pub fn generate_import_function(&mut self,
                                    info: &shared::Import,
                                    import: &shared::ImportFunction) {
        let descriptor = self.cx.describe(&import.shim);
        let desc_function = descriptor.unwrap_function();

        let mut dst = String::new();

        dst.push_str("function(");
        let mut invoc_args = Vec::new();
        let mut abi_args = Vec::new();

        let mut extra = String::new();
        let mut finally = String::new();

        let mut next_global = 0;
        for (i, arg) in desc_function.arguments.iter().enumerate() {
            abi_args.push(format!("arg{}", i));

            if let Some(ty) = arg.vector_kind() {
                let f = self.cx.expose_get_vector_from_wasm(ty);
                self.cx.expose_get_global_argument();
                extra.push_str(&format!("
                    let len{0} = getGlobalArgument({next_global});
                    let v{0} = {func}(arg{0}, len{0});
                ", i, func = f, next_global = next_global));
                next_global += 1;

                if !arg.is_by_ref() {
                    extra.push_str(&format!("
                        wasm.__wbindgen_free(arg{0}, len{0} * {size});
                    ", i, size = ty.size()));
                    self.cx.required_internal_exports.insert(
                        "__wbindgen_free"
                    );
                }
                invoc_args.push(format!("v{}", i));
                continue
            }

            if let Some(class) = arg.rust_struct() {
                if arg.is_by_ref() {
                    panic!("cannot invoke JS functions with custom ref types yet")
                }
                let assign = format!("let c{0} = {1}.__construct(arg{0});", i, class);
                extra.push_str(&assign);
                invoc_args.push(format!("c{}", i));
                continue
            }

            if let Some((f, mutable)) = arg.stack_closure() {
                let args = (0..f.arguments.len())
                    .map(|i| format!("arg{}", i))
                    .collect::<Vec<_>>()
                    .join(", ");
                self.cx.expose_get_global_argument();
                self.cx.function_table_needed = true;
                let sep = if f.arguments.len() == 0 {""} else {","};
                let body = if mutable {
                    format!("
                        let a = this.a;
                        this.a = 0;
                        try {{
                            return this.f(a, this.b {} {});
                        }} finally {{
                            this.a = a;
                        }}
                    ", sep, args)
                } else {
                    format!("return this.f(this.a, this.b {} {});", sep, args)
                };
                extra.push_str(&format!("
                    let cb{0} = function({args}) {{ {body} }};
                    cb{0}.f = wasm.__wbg_function_table.get(arg{0});
                    cb{0}.a = getGlobalArgument({next_global});
                    cb{0}.b = getGlobalArgument({next_global} + 1);
                ", i, next_global = next_global, body = body, args = args));
                next_global += 2;
                finally.push_str(&format!("
                    cb{0}.a = cb{0}.b = 0;
                ", i));
                invoc_args.push(format!("cb{0}.bind(cb{0})", i));
                continue
            }

            if let Some(_f) = arg.ref_closure() {
                self.cx.expose_get_object();
                invoc_args.push(format!("getObject(arg{})", i));
                continue
            }

            let invoc_arg = match *arg {
                ref d if d.is_number() => format!("arg{}", i),
                Descriptor::Boolean => format!("arg{} !== 0", i),
                Descriptor::Anyref => {
                    self.cx.expose_take_object();
                    format!("takeObject(arg{})", i)
                }
                ref d if d.is_ref_anyref() => {
                    self.cx.expose_get_object();
                    format!("getObject(arg{})", i)
                }
                _ => panic!("unimplemented argument type in imported function: {:?}", arg),
            };
            invoc_args.push(invoc_arg);
        }

        let nargs = invoc_args.len();
        let invoc_args = invoc_args.join(", ");
        let function_name = &import.function.name;
        let invoc = match import.class {
            Some(ref class) if import.js_new => {
                format!("new {}", self.import_name(info, class))
            }
            Some(ref class) if import.method => {
                let class = self.import_name(info, class);
                let target = if let Some(ref g) = import.getter {
                    if import.structural {
                        format!("function() {{ return this.{}; }}", g)
                    } else {
                        self.cx.expose_get_inherited_descriptor();
                        format!(
                            "GetOwnOrInheritedPropertyDescriptor\
                                ({}.prototype, '{}').get;",
                            class,
                            g,
                        )
                    }
                } else if let Some(ref s) = import.setter {
                    if import.structural {
                        format!("function(y) {{ this.{} = y; }}", s)
                    } else {
                        self.cx.expose_get_inherited_descriptor();
                        format!(
                            "GetOwnOrInheritedPropertyDescriptor\
                                ({}.prototype, '{}').set;",
                            class,
                            s,
                        )
                    }
                } else {
                    if import.structural {
                        let mut s = format!("function(");
                        for i in 0..nargs - 1 {
                            if i > 0 {
                                drop(write!(s, ", "));
                            }
                            drop(write!(s, "x{}", i));
                        }
                        s.push_str(") { return this.");
                        s.push_str(function_name);
                        s.push_str("(");
                        for i in 0..nargs - 1 {
                            if i > 0 {
                                drop(write!(s, ", "));
                            }
                            drop(write!(s, "x{}", i));
                        }
                        s.push_str("); }");
                        s
                    } else {
                        format!("{}.prototype.{}", class, function_name)
                    }
                };
                self.cx.globals.push_str(&format!("
                    const {}_target = {};
                ", import.shim, target));
                format!("{}_target.call", import.shim)
            }
            Some(ref class) => {
                let class = self.import_name(info, class);
                self.cx.globals.push_str(&format!("
                    const {}_target = {}.{};
                ", import.shim, class, function_name));
                format!("{}_target", import.shim)
            }
            None => {
                let name = self.import_name(info, function_name);
                if name.contains(".") {
                    self.cx.globals.push_str(&format!("
                        const {}_target = {};
                    ", import.shim, name));
                    format!("{}_target", import.shim)
                } else {
                    name
                }
            }
        };
        let invoc = format!("{}({})", invoc, invoc_args);
        let invoc = self.cx.return_from_js(&desc_function.ret, &invoc);

        let invoc = if import.catch {
            self.cx.expose_uint32_memory();
            self.cx.expose_add_heap_object();
            abi_args.push("exnptr".to_string());
            format!("
                try {{
                    {}
                }} catch (e) {{
                    const view = getUint32Memory();
                    view[exnptr / 4] = 1;
                    view[exnptr / 4 + 1] = addHeapObject(e);
                }}
            ", invoc)
        } else {
            invoc
        };
        let invoc = if finally.len() > 0 {
            format!("
                try {{
                    {}
                }} finally {{
                    {}
                }}
            ", invoc, finally)
        } else {
            invoc
        };

        dst.push_str(&abi_args.join(", "));
        dst.push_str(") {\n");
        dst.push_str(&extra);
        dst.push_str(&format!("{}\n}}", invoc));
        self.cx.export(&import.shim, &dst);
    }

    pub fn generate_enum(&mut self, enum_: &shared::Enum) {
        let mut variants = String::new();

        for variant in enum_.variants.iter() {
            variants.push_str(&format!("{}:{},", variant.name, variant.value));
        }
        self.cx.export(&enum_.name, &format!("Object.freeze({{ {} }})", variants));
        self.cx.typescript.push_str(&format!("export enum {} {{", enum_.name));

        variants.clear();
        for variant in enum_.variants.iter() {
            variants.push_str(&format!("{},", variant.name));
        }
        self.cx.typescript.push_str(&variants);
        self.cx.typescript.push_str("}\n");
    }

    fn import_name(&mut self, import: &shared::Import, item: &str) -> String {
        if let Some(ref module) = import.module {
            if self.cx.config.no_modules {
                panic!("import from `{}` module not allowed in `--no-modules`. use `--nodejs` or `--browser` instead", module);
            }

            let name = import.js_namespace.as_ref().map(|s| &**s).unwrap_or(item);

            if self.cx.imported_names.insert(name.to_string()) {
                if self.cx.config.nodejs {
                    self.cx.imports.push_str(&format!("
                        const {} = require('{}').{};
                    ", name, module, name));
                } else {
                    self.cx.imports.push_str(&format!("
                        import {{ {} }} from '{}';
                    ", name, module));
                }
            }
        }
        match import.js_namespace {
            Some(ref s) => format!("{}.{}", s, item),
            None => item.to_string(),
        }
    }
}<|MERGE_RESOLUTION|>--- conflicted
+++ resolved
@@ -1338,12 +1338,6 @@
         self.cx.typescript.push_str("\n");
     }
 
-<<<<<<< HEAD
-    pub fn generate_export_for_class(&mut self, class_name: &str, export: &shared::Export) {
-        let (js, ts) = self.generate_function(
-            "",
-            &shared::struct_function_export_name(class_name, &export.function.name),
-=======
     pub fn generate_export_for_class(&mut self, class: &str, export: &shared::Export) {
         let wasm_name = shared::struct_function_export_name(class, &export.function.name);
         let descriptor = self.cx.describe(&wasm_name);
@@ -1351,7 +1345,6 @@
             "",
             &export.function.name,
             &wasm_name,
->>>>>>> 0e6325d8
             export.method,
             &descriptor.unwrap_function(),
         );
