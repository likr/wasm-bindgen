use std::iter::{self, FromIterator};

use backend;
use backend::util::{ident_ty, leading_colon_path_ty, raw_ident, rust_ident, simple_path_ty};
use heck::{CamelCase, SnakeCase};
use proc_macro2::Ident;
use syn;
use webidl;
use webidl::ast::ExtendedAttribute;

use first_pass::FirstPassRecord;

fn shared_ref(ty: syn::Type) -> syn::Type {
    syn::TypeReference {
        and_token: Default::default(),
        lifetime: None,
        mutability: None,
        elem: Box::new(ty),
    }.into()
}

<<<<<<< HEAD
=======
#[derive(Copy, Clone, Debug, PartialEq, Eq)]
pub enum TypePosition {
    Argument,
    Return,
}

pub fn webidl_ty_to_syn_ty(ty: &webidl::ast::Type, pos: TypePosition) -> Option<syn::Type> {
    // nullable types are not yet supported (see issue #14)
    if ty.nullable {
        return None;
    }
    Some(match ty.kind {
        // `any` becomes `::wasm_bindgen::JsValue`.
        webidl::ast::TypeKind::Any => {
            simple_path_ty(vec![rust_ident("wasm_bindgen"), rust_ident("JsValue")])
        }

        // A reference to a type by name becomes the same thing in the
        // bindings.
        webidl::ast::TypeKind::Identifier(ref id) => ident_ty(rust_ident(id)),

        // Scalars.
        webidl::ast::TypeKind::Boolean => ident_ty(raw_ident("bool")),
        webidl::ast::TypeKind::Byte => ident_ty(raw_ident("i8")),
        webidl::ast::TypeKind::Octet => ident_ty(raw_ident("u8")),
        webidl::ast::TypeKind::RestrictedDouble | webidl::ast::TypeKind::UnrestrictedDouble => {
            ident_ty(raw_ident("f64"))
        }
        webidl::ast::TypeKind::RestrictedFloat | webidl::ast::TypeKind::UnrestrictedFloat => {
            ident_ty(raw_ident("f32"))
        }
        webidl::ast::TypeKind::SignedLong => ident_ty(raw_ident("i32")),
        webidl::ast::TypeKind::SignedLongLong => ident_ty(raw_ident("i64")),
        webidl::ast::TypeKind::SignedShort => ident_ty(raw_ident("i16")),
        webidl::ast::TypeKind::UnsignedLong => ident_ty(raw_ident("u32")),
        webidl::ast::TypeKind::UnsignedLongLong => ident_ty(raw_ident("u64")),
        webidl::ast::TypeKind::UnsignedShort => ident_ty(raw_ident("u16")),

        // `DOMString -> `&str` for arguments
        webidl::ast::TypeKind::DOMString if pos == TypePosition::Argument => {
            shared_ref(ident_ty(raw_ident("str")))
        }
        // `DOMString` is not supported yet in other positions.
        webidl::ast::TypeKind::DOMString => return None,

        // Support for these types is not yet implemented, so skip
        // generating any bindings for this function.
        webidl::ast::TypeKind::ArrayBuffer
        | webidl::ast::TypeKind::ByteString
        | webidl::ast::TypeKind::DataView
        | webidl::ast::TypeKind::Error
        | webidl::ast::TypeKind::Float32Array
        | webidl::ast::TypeKind::Float64Array
        | webidl::ast::TypeKind::FrozenArray(_)
        | webidl::ast::TypeKind::Int16Array
        | webidl::ast::TypeKind::Int32Array
        | webidl::ast::TypeKind::Int8Array
        | webidl::ast::TypeKind::Object
        | webidl::ast::TypeKind::Promise(_)
        | webidl::ast::TypeKind::Record(..)
        | webidl::ast::TypeKind::Sequence(_)
        | webidl::ast::TypeKind::Symbol
        | webidl::ast::TypeKind::USVString
        | webidl::ast::TypeKind::Uint16Array
        | webidl::ast::TypeKind::Uint32Array
        | webidl::ast::TypeKind::Uint8Array
        | webidl::ast::TypeKind::Uint8ClampedArray
        | webidl::ast::TypeKind::Union(_) => {
            return None;
        }
    })
}

pub fn webidl_const_ty_to_syn_ty(ty: &webidl::ast::ConstType) -> syn::Type {
    use webidl::ast::ConstType::*;

    // similar to webidl_ty_to_syn_ty
    match ty {
        Boolean => ident_ty(raw_ident("bool")),
        Byte => ident_ty(raw_ident("i8")),
        Octet => ident_ty(raw_ident("u8")),
        RestrictedDouble | UnrestrictedDouble => ident_ty(raw_ident("f64")),
        RestrictedFloat | UnrestrictedFloat => ident_ty(raw_ident("f32")),
        SignedLong => ident_ty(raw_ident("i32")),
        SignedLongLong => ident_ty(raw_ident("i64")),
        SignedShort => ident_ty(raw_ident("i16")),
        UnsignedLong => ident_ty(raw_ident("u32")),
        UnsignedLongLong => ident_ty(raw_ident("u64")),
        UnsignedShort => ident_ty(raw_ident("u16")),
        Identifier(ref id) => ident_ty(rust_ident(id)),
    }
}

pub fn webidl_const_v_to_backend_const_v(v: &webidl::ast::ConstValue) -> backend::ast::ConstValue {
    match *v {
        webidl::ast::ConstValue::BooleanLiteral(b) => backend::ast::ConstValue::BooleanLiteral(b),
        webidl::ast::ConstValue::FloatLiteral(f) => backend::ast::ConstValue::FloatLiteral(f),
        webidl::ast::ConstValue::IntegerLiteral(i) => backend::ast::ConstValue::IntegerLiteral(i),
        webidl::ast::ConstValue::Null => backend::ast::ConstValue::Null,
    }
}

>>>>>>> 696678b8
fn simple_fn_arg(ident: Ident, ty: syn::Type) -> syn::ArgCaptured {
    syn::ArgCaptured {
        pat: syn::Pat::Ident(syn::PatIdent {
            by_ref: None,
            mutability: None,
            ident,
            subpat: None,
        }),
        colon_token: Default::default(),
        ty,
    }
}

fn unit_ty() -> syn::Type {
    syn::Type::Tuple(syn::TypeTuple {
        paren_token: Default::default(),
        elems: syn::punctuated::Punctuated::new(),
    })
}

fn result_ty(t: syn::Type) -> syn::Type {
    let js_value = leading_colon_path_ty(vec![rust_ident("wasm_bindgen"), rust_ident("JsValue")]);

    let arguments = syn::PathArguments::AngleBracketed(syn::AngleBracketedGenericArguments {
        colon2_token: None,
        lt_token: Default::default(),
        args: FromIterator::from_iter(vec![
            syn::GenericArgument::Type(t),
            syn::GenericArgument::Type(js_value),
        ]),
        gt_token: Default::default(),
    });

    let ident = raw_ident("Result");
    let seg = syn::PathSegment { ident, arguments };
    let path: syn::Path = seg.into();
    let ty = syn::TypePath { qself: None, path };
    ty.into()
}

#[derive(Copy, Clone, Debug, PartialEq, Eq)]
pub enum TypePosition {
    Argument,
    Return,
}

impl<'a> FirstPassRecord<'a> {
    pub fn webidl_ty_to_syn_ty(
        &self,
        ty: &webidl::ast::Type,
        pos: TypePosition,
    ) -> Option<syn::Type> {
        // nullable types are not yet supported (see issue #14)
        if ty.nullable {
            return None;
        }
        Some(match ty.kind {
            // `any` becomes `::wasm_bindgen::JsValue`.
            webidl::ast::TypeKind::Any => {
                simple_path_ty(vec![rust_ident("wasm_bindgen"), rust_ident("JsValue")])
            }

            // A reference to a type by name becomes the same thing in the
            // bindings.
            webidl::ast::TypeKind::Identifier(ref id) => {
                let ty = ident_ty(rust_ident(id.to_camel_case().as_str()));
                if self.interfaces.contains(id) {
                    if pos == TypePosition::Argument {
                        shared_ref(ty)
                    } else {
                        ty
                    }
                } else if self.dictionaries.contains(id) {
                    ty
                } else if self.enums.contains(id) {
                    ty
                } else {
                    warn!("unrecognized type {}", id);
                    ty
                }
            }

            // Scalars.
            webidl::ast::TypeKind::Boolean => ident_ty(raw_ident("bool")),
            webidl::ast::TypeKind::Byte => ident_ty(raw_ident("i8")),
            webidl::ast::TypeKind::Octet => ident_ty(raw_ident("u8")),
            webidl::ast::TypeKind::RestrictedDouble | webidl::ast::TypeKind::UnrestrictedDouble => {
                ident_ty(raw_ident("f64"))
            }
            webidl::ast::TypeKind::RestrictedFloat | webidl::ast::TypeKind::UnrestrictedFloat => {
                ident_ty(raw_ident("f32"))
            }
            webidl::ast::TypeKind::SignedLong => ident_ty(raw_ident("i32")),
            webidl::ast::TypeKind::SignedLongLong => ident_ty(raw_ident("i64")),
            webidl::ast::TypeKind::SignedShort => ident_ty(raw_ident("i16")),
            webidl::ast::TypeKind::UnsignedLong => ident_ty(raw_ident("u32")),
            webidl::ast::TypeKind::UnsignedLongLong => ident_ty(raw_ident("u64")),
            webidl::ast::TypeKind::UnsignedShort => ident_ty(raw_ident("u16")),

            // `DOMString -> `&str` for arguments
            webidl::ast::TypeKind::DOMString if pos == TypePosition::Argument => {
                shared_ref(ident_ty(raw_ident("str")))
            }
            // `DOMString` is not supported yet in other positions.
            webidl::ast::TypeKind::DOMString => return None,

            // Support for these types is not yet implemented, so skip
            // generating any bindings for this function.
            webidl::ast::TypeKind::ArrayBuffer
            | webidl::ast::TypeKind::ByteString
            | webidl::ast::TypeKind::DataView
            | webidl::ast::TypeKind::Error
            | webidl::ast::TypeKind::Float32Array
            | webidl::ast::TypeKind::Float64Array
            | webidl::ast::TypeKind::FrozenArray(_)
            | webidl::ast::TypeKind::Int16Array
            | webidl::ast::TypeKind::Int32Array
            | webidl::ast::TypeKind::Int8Array
            | webidl::ast::TypeKind::Object
            | webidl::ast::TypeKind::Promise(_)
            | webidl::ast::TypeKind::Record(..)
            | webidl::ast::TypeKind::Sequence(_)
            | webidl::ast::TypeKind::Symbol
            | webidl::ast::TypeKind::USVString
            | webidl::ast::TypeKind::Uint16Array
            | webidl::ast::TypeKind::Uint32Array
            | webidl::ast::TypeKind::Uint8Array
            | webidl::ast::TypeKind::Uint8ClampedArray
            | webidl::ast::TypeKind::Union(_) => {
                return None;
            }
        })
    }

    fn webidl_arguments_to_syn_arg_captured<'b, I>(
        &self,
        arguments: I,
        kind: &backend::ast::ImportFunctionKind,
    ) -> Option<Vec<syn::ArgCaptured>>
    where
        I: Iterator<Item = (&'b str, &'b webidl::ast::Type, bool)>,
    {
        let estimate = arguments.size_hint();
        let len = estimate.1.unwrap_or(estimate.0);
        let mut res = if let backend::ast::ImportFunctionKind::Method {
            ty,
            kind:
                backend::ast::MethodKind::Operation(backend::ast::Operation {
                    is_static: false, ..
                }),
            ..
        } = kind
        {
            let mut res = Vec::with_capacity(len + 1);
            res.push(simple_fn_arg(raw_ident("self_"), shared_ref(ty.clone())));
            res
        } else {
            Vec::with_capacity(len)
        };

        for (name, ty, variadic) in arguments {
            if variadic {
                warn!("Variadic arguments are not supported yet",);
                return None;
            }

            match self.webidl_ty_to_syn_ty(ty, TypePosition::Argument) {
                None => {
                    warn!("Argument's type is not yet supported: {:?}", ty);
                    return None;
                }
                Some(ty) => res.push(simple_fn_arg(rust_ident(&name.to_snake_case()), ty)),
            }
        }

        Some(res)
    }

    pub fn create_function<'b, I>(
        &self,
        name: &str,
        arguments: I,
        mut ret: Option<syn::Type>,
        kind: backend::ast::ImportFunctionKind,
        structural: bool,
        catch: bool,
    ) -> Option<backend::ast::ImportFunction>
    where
        I: Iterator<Item = (&'b str, &'b webidl::ast::Type, bool)>,
    {
        let rust_name = rust_ident(&name.to_snake_case());
        let name = raw_ident(name);

        let arguments = self.webidl_arguments_to_syn_arg_captured(arguments, &kind)?;

        let js_ret = ret.clone();

        if catch {
            ret = Some(ret.map_or_else(|| result_ty(unit_ty()), |ret| result_ty(ret)))
        }

        let shim = {
            let ns = match kind {
                backend::ast::ImportFunctionKind::Normal => "",
                backend::ast::ImportFunctionKind::Method { ref class, .. } => class,
            };

            raw_ident(&format!("__widl_f_{}_{}", rust_name, ns))
        };

        Some(backend::ast::ImportFunction {
            function: backend::ast::Function {
                name,
                arguments,
                ret,
                rust_attrs: vec![],
                rust_vis: public(),
            },
            rust_name,
            js_ret,
            catch,
            structural,
            kind,
            shim,
        })
    }

    pub fn create_basic_method(
        &self,
        arguments: &[webidl::ast::Argument],
        name: Option<&String>,
        return_type: &webidl::ast::ReturnType,
        self_name: &str,
        is_static: bool,
        catch: bool,
    ) -> Option<backend::ast::ImportFunction> {
        let name = match name {
            None => {
                warn!("Operations without a name are unsupported");
                return None;
            }
            Some(ref name) => name,
        };

        let kind = backend::ast::ImportFunctionKind::Method {
            class: self_name.to_string(),
            ty: ident_ty(rust_ident(self_name.to_camel_case().as_str())),
            kind: backend::ast::MethodKind::Operation(backend::ast::Operation {
                is_static,
                kind: backend::ast::OperationKind::Regular,
            }),
        };

        let ret = match return_type {
            webidl::ast::ReturnType::Void => None,
            webidl::ast::ReturnType::NonVoid(ty) => {
                match self.webidl_ty_to_syn_ty(ty, TypePosition::Return) {
                    None => {
                        warn!("Operation's return type is not yet supported: {:?}", ty);
                        return None;
                    }
                    Some(ty) => Some(ty),
                }
            }
        };

        self.create_function(
            &name,
            arguments
                .iter()
                .map(|arg| (&*arg.name, &*arg.type_, arg.variadic)),
            ret,
            kind,
            false,
            catch,
        )
    }

    pub fn create_getter(
        &self,
        name: &str,
        ty: &webidl::ast::Type,
        self_name: &str,
        is_static: bool,
        is_structural: bool,
        catch: bool,
    ) -> Option<backend::ast::ImportFunction> {
        let ret = match self.webidl_ty_to_syn_ty(ty, TypePosition::Return) {
            None => {
                warn!("Attribute's type does not yet support reading: {:?}", ty);
                return None;
            }
            Some(ty) => Some(ty),
        };

        let kind = backend::ast::ImportFunctionKind::Method {
            class: self_name.to_string(),
            ty: ident_ty(rust_ident(self_name.to_camel_case().as_str())),
            kind: backend::ast::MethodKind::Operation(backend::ast::Operation {
                is_static,
                kind: backend::ast::OperationKind::Getter(Some(raw_ident(name))),
            }),
        };

        self.create_function(name, iter::empty(), ret, kind, is_structural, catch)
    }

    pub fn create_setter(
        &self,
        name: &str,
        ty: &webidl::ast::Type,
        self_name: &str,
        is_static: bool,
        is_structural: bool,
        catch: bool,
    ) -> Option<backend::ast::ImportFunction> {
        let kind = backend::ast::ImportFunctionKind::Method {
            class: self_name.to_string(),
            ty: ident_ty(rust_ident(self_name.to_camel_case().as_str())),
            kind: backend::ast::MethodKind::Operation(backend::ast::Operation {
                is_static,
                kind: backend::ast::OperationKind::Setter(Some(raw_ident(name))),
            }),
        };

        self.create_function(
            &format!("set_{}", name),
            iter::once((name, ty, false)),
            None,
            kind,
            is_structural,
            catch,
        )
    }
}

/// ChromeOnly is for things that are only exposed to priveleged code in Firefox.
pub fn is_chrome_only(ext_attrs: &[Box<ExtendedAttribute>]) -> bool {
    ext_attrs.iter().any(|attr| match &**attr {
        ExtendedAttribute::NoArguments(webidl::ast::Other::Identifier(name)) => {
            name == "ChromeOnly"
        }
        _ => false,
    })
}

pub fn is_structural(attrs: &[Box<ExtendedAttribute>]) -> bool {
    attrs.iter().any(|attr| match &**attr {
        ExtendedAttribute::NoArguments(webidl::ast::Other::Identifier(name)) => {
            name == "Unforgeable"
        }
        _ => false,
    })
}

pub fn throws(attrs: &[Box<ExtendedAttribute>]) -> bool {
    attrs.iter().any(|attr| match &**attr {
        ExtendedAttribute::NoArguments(webidl::ast::Other::Identifier(name)) => name == "Throws",
        _ => false,
    })
}

pub fn public() -> syn::Visibility {
    syn::Visibility::Public(syn::VisPublic {
        pub_token: Default::default(),
    })
}<|MERGE_RESOLUTION|>--- conflicted
+++ resolved
@@ -17,81 +17,6 @@
         mutability: None,
         elem: Box::new(ty),
     }.into()
-}
-
-<<<<<<< HEAD
-=======
-#[derive(Copy, Clone, Debug, PartialEq, Eq)]
-pub enum TypePosition {
-    Argument,
-    Return,
-}
-
-pub fn webidl_ty_to_syn_ty(ty: &webidl::ast::Type, pos: TypePosition) -> Option<syn::Type> {
-    // nullable types are not yet supported (see issue #14)
-    if ty.nullable {
-        return None;
-    }
-    Some(match ty.kind {
-        // `any` becomes `::wasm_bindgen::JsValue`.
-        webidl::ast::TypeKind::Any => {
-            simple_path_ty(vec![rust_ident("wasm_bindgen"), rust_ident("JsValue")])
-        }
-
-        // A reference to a type by name becomes the same thing in the
-        // bindings.
-        webidl::ast::TypeKind::Identifier(ref id) => ident_ty(rust_ident(id)),
-
-        // Scalars.
-        webidl::ast::TypeKind::Boolean => ident_ty(raw_ident("bool")),
-        webidl::ast::TypeKind::Byte => ident_ty(raw_ident("i8")),
-        webidl::ast::TypeKind::Octet => ident_ty(raw_ident("u8")),
-        webidl::ast::TypeKind::RestrictedDouble | webidl::ast::TypeKind::UnrestrictedDouble => {
-            ident_ty(raw_ident("f64"))
-        }
-        webidl::ast::TypeKind::RestrictedFloat | webidl::ast::TypeKind::UnrestrictedFloat => {
-            ident_ty(raw_ident("f32"))
-        }
-        webidl::ast::TypeKind::SignedLong => ident_ty(raw_ident("i32")),
-        webidl::ast::TypeKind::SignedLongLong => ident_ty(raw_ident("i64")),
-        webidl::ast::TypeKind::SignedShort => ident_ty(raw_ident("i16")),
-        webidl::ast::TypeKind::UnsignedLong => ident_ty(raw_ident("u32")),
-        webidl::ast::TypeKind::UnsignedLongLong => ident_ty(raw_ident("u64")),
-        webidl::ast::TypeKind::UnsignedShort => ident_ty(raw_ident("u16")),
-
-        // `DOMString -> `&str` for arguments
-        webidl::ast::TypeKind::DOMString if pos == TypePosition::Argument => {
-            shared_ref(ident_ty(raw_ident("str")))
-        }
-        // `DOMString` is not supported yet in other positions.
-        webidl::ast::TypeKind::DOMString => return None,
-
-        // Support for these types is not yet implemented, so skip
-        // generating any bindings for this function.
-        webidl::ast::TypeKind::ArrayBuffer
-        | webidl::ast::TypeKind::ByteString
-        | webidl::ast::TypeKind::DataView
-        | webidl::ast::TypeKind::Error
-        | webidl::ast::TypeKind::Float32Array
-        | webidl::ast::TypeKind::Float64Array
-        | webidl::ast::TypeKind::FrozenArray(_)
-        | webidl::ast::TypeKind::Int16Array
-        | webidl::ast::TypeKind::Int32Array
-        | webidl::ast::TypeKind::Int8Array
-        | webidl::ast::TypeKind::Object
-        | webidl::ast::TypeKind::Promise(_)
-        | webidl::ast::TypeKind::Record(..)
-        | webidl::ast::TypeKind::Sequence(_)
-        | webidl::ast::TypeKind::Symbol
-        | webidl::ast::TypeKind::USVString
-        | webidl::ast::TypeKind::Uint16Array
-        | webidl::ast::TypeKind::Uint32Array
-        | webidl::ast::TypeKind::Uint8Array
-        | webidl::ast::TypeKind::Uint8ClampedArray
-        | webidl::ast::TypeKind::Union(_) => {
-            return None;
-        }
-    })
 }
 
 pub fn webidl_const_ty_to_syn_ty(ty: &webidl::ast::ConstType) -> syn::Type {
@@ -123,7 +48,6 @@
     }
 }
 
->>>>>>> 696678b8
 fn simple_fn_arg(ident: Ident, ty: syn::Type) -> syn::ArgCaptured {
     syn::ArgCaptured {
         pat: syn::Pat::Ident(syn::PatIdent {
